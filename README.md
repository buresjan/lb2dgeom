# lb2dgeom

Analytic 2D geometry generator for Lattice Boltzmann Method (LBM) simulations.
It provides parametric shapes, boolean operations, signed distance fields, and
Bouzidi link-fraction calculations for the D2Q9 model.

## Features

**lb2dgeom** covers the entire workflow of preparing complex 2‑D boundaries for
LBM solvers:

- **Parametric shapes** – circle, ellipse, rectangle (axis aligned or rotated),
  rounded rectangle and Cassini oval.
- **Boolean operations** – union, intersection and difference are implemented
  using standard signed–distance blending rules.
- **Signed distance fields** – shapes provide analytic `sdf(x, y)` methods and
  are rasterised onto uniform Cartesian grids.
- **Bouzidi boundary fractions** – compute `q_i` link fractions for all
  D2Q9 lattice directions with physical length normalisation.
- **I/O helpers** – save and load geometry data sets in `.npz` format.
- **Visualisation utilities** – plot solid masks, signed distance fields,
  Bouzidi histograms and per‑direction `q_i` fields.

## Installation

### Conda environment

Create and activate the conda environment specified in `environment.yml`:

```bash
conda env create -f environment.yml
conda activate lb2dgeom
```

### Editable install

For a lightweight development install simply run:

```bash
pip install -e .
```

## Quickstart

The snippet below demonstrates the typical work flow: build a grid, define a
shape, rasterise its signed distance field, compute Bouzidi coefficients and
produce diagnostic plots.

```python
import numpy as np
from lb2dgeom.bouzidi import compute_bouzidi
from lb2dgeom.grids import Grid
from lb2dgeom.io import save_npz
from lb2dgeom.raster import rasterize
from lb2dgeom.shapes.circle import Circle
from lb2dgeom import viz

# Grid and shape
g = Grid(nx=100, ny=80, dx=1.0, origin=(-50.0, -40.0))
shape = Circle(x0=0.0, y0=0.0, r=20.0)

# Rasterise and compute Bouzidi q_i
phi, solid = rasterize(g, shape)
bouzidi = compute_bouzidi(g, phi, solid)

# Save and plot
save_npz("circle_geom.npz", solid, phi, bouzidi)
viz.plot_phi(phi, "circle_phi.png")
viz.plot_bouzidi_dirs(bouzidi, "circle_bouzidi_dir")
```

<<<<<<< HEAD
See the ``examples/`` directory for complete scripts for an ellipse, a Cassini
oval, and boolean operations on primitives. Running an example (e.g. ``python
examples/demo_boolean_ops.py``) produces geometry files and PNG diagnostics in
``examples/output/``.
=======
See the `examples/` directory for complete scripts for an ellipse and a
Cassini oval. Running an example (e.g. `python examples/demo_cassini.py`)
produces geometry files and PNG diagnostics in `examples/output/`.
>>>>>>> 95078f58

### Feature guide

- **Grid generation** – `Grid(nx, ny, dx, origin)` provides cell centres and
  spacing in physical units.
- **Shapes** – analytic `sdf` implementations live in `lb2dgeom.shapes` and
  share a common `Shape` base class. Shapes may be combined via boolean
  operations from `lb2dgeom.shapes.ops`.
- **Rasterisation** – `rasterize(grid, shape)` samples `phi` and returns the
  solid mask for LBM nodes.
- **Bouzidi coefficients** – `compute_bouzidi` locates boundary intersections
  for all lattice directions and returns an array of `q_i` fractions with
  `NaN` in cells without solid neighbours.
- **I/O** – `lb2dgeom.io.save_npz` and `load_npz` persist geometry arrays to
  disk.
- **Visualisation** – `lb2dgeom.viz` contains
  `plot_solid`, `plot_phi`, `plot_bouzidi_hist` and
  `plot_bouzidi_dirs` for inspecting geometry and boundary data.

### Boolean operations

The `lb2dgeom.shapes.ops` module provides `union`, `difference` and
`intersection` helpers for combining shapes. The snippet below joins a circle
and rectangle and renders the union mask:

```python
from lb2dgeom.grids import Grid
from lb2dgeom.raster import rasterize
from lb2dgeom.shapes.circle import Circle
from lb2dgeom.shapes.ops import difference, intersection, union
from lb2dgeom.shapes.rectangle import Rectangle
from lb2dgeom import viz

circle = Circle(x0=-10.0, y0=0.0, r=15.0)
rect = Rectangle(x0=10.0, y0=0.0, w=20.0, h=30.0)

u = union(circle, rect)
i = intersection(circle, rect)
d = difference(circle, rect)

g = Grid(nx=120, ny=80, dx=1.0, origin=(-60.0, -40.0))
phi_u, solid_u = rasterize(g, u)
viz.plot_solid(solid_u, "union.png")
```

## Running tests

After installing the package, run the test-suite to verify the installation:

```bash
pytest -q
```

## License

This project is released under the MIT License.<|MERGE_RESOLUTION|>--- conflicted
+++ resolved
@@ -69,16 +69,10 @@
 viz.plot_bouzidi_dirs(bouzidi, "circle_bouzidi_dir")
 ```
 
-<<<<<<< HEAD
 See the ``examples/`` directory for complete scripts for an ellipse, a Cassini
 oval, and boolean operations on primitives. Running an example (e.g. ``python
 examples/demo_boolean_ops.py``) produces geometry files and PNG diagnostics in
 ``examples/output/``.
-=======
-See the `examples/` directory for complete scripts for an ellipse and a
-Cassini oval. Running an example (e.g. `python examples/demo_cassini.py`)
-produces geometry files and PNG diagnostics in `examples/output/`.
->>>>>>> 95078f58
 
 ### Feature guide
 
